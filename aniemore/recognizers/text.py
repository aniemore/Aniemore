"""
Модуль для распознавания эмоций в тексте
"""
import sys
from typing import List, Union
import torch
import warnings
import torch.nn.functional as F
from transformers import AutoTokenizer

from aniemore.utils.classes import (
    BaseRecognizer,
    RecognizerOutputMany,
    RecognizerOutputOne
)


class TextRecognizer(BaseRecognizer):
<<<<<<< HEAD
=======
    def __init__(self, *args, **kwargs):
        super().__init__(*args, **kwargs)

>>>>>>> bb561ffc
    def _get_torch_scores(
            self,
            text: Union[str, List[str]],
            tokenizer: AutoTokenizer,
            device: str,
            max_length: int = 512,
            padding: bool = True,
            truncation: bool = True) -> torch.Tensor:
        """[PROTECTED METHOD] Получаем лист текстов, токенизируем, отправляем в модель и возвращаем тензор с вероятностями

        Args:
          text: текст для анализа
          tokenizer: токенайзер
          device: cpu' or 'cuda' or 'cuda:<number>'
          max_length: максимальная длина текста (default=512)
          padding: если True, то добавляем паддинги (default=True)
          truncation: если True, то обрезаем текст (default=True)

        Returns:
          torch.Tensor

        """
        inputs = tokenizer(
            text,
            max_length=max_length,
            padding=padding,
            truncation=truncation,
            return_tensors='pt').to(device)
        with torch.no_grad():
            logits = self._model.to(self.device)(**inputs).logits
        scores = F.softmax(logits, dim=1)
        return scores

    def _recognize_one(self, text: str) -> RecognizerOutputOne:
        """[PROTECTED METHOD] Получаем строку текста, токенизируем, отправляем в модель и возвращаем "

        Args:
          text(str): текст для анализа
<<<<<<< HEAD
=======
          text: str: 
>>>>>>> bb561ffc

        Returns:
            результат распознования
        """

        scores = self._get_torch_scores(text, self.tokenizer, self.device)

        scores = {k: v for k, v in zip(self.config.id2label.values(), scores[0].tolist())}

        return RecognizerOutputOne(**scores)

    def _recognize_many(self, texts: List[str]) -> RecognizerOutputMany:
        """[PROTECTED METHOD] Принимает список текстов и возвращает список прогнозов.

        Args:
          texts: список текстов для анализа

        Returns:
            результат распознования
        """
        scores = self._get_torch_scores(texts, self.tokenizer, self.device).detach().cpu().numpy()
        results: RecognizerOutputMany = self._get_many_results(texts, scores)
        return results

    def recognize(self, text: Union[List[str], str], return_single_label=False) -> \
            Union[RecognizerOutputOne, RecognizerOutputMany]:

        if self._model is None:
            self._setup_variables()

        if isinstance(text, str):
            if return_single_label:
                return self._get_single_label(self._recognize_one(text))

            return self._recognize_one(text)
        elif isinstance(text, list):
            if return_single_label:
                return self._get_single_label(self._recognize_many(text))

            return self._recognize_many(text)
        else:
            raise ValueError('paths must be str or list')


class TextEnhancer:
    """Класс для улучшения текста, например, для исправления грамматических ошибок и т.д."""
    _grammar_model = None
    _apply_te = None

    def __init__(self, setup_on_init: bool = True) -> None:
        """
        Инициализация класса
        :param setup_on_init: Если True, модель будет загружена при инициализации класса
        """
        if setup_on_init:
            self._load_model()

    def _load_model(self) -> None:
        """Загрузка модели. Если она уже загружена, то ничего не произойдет
<<<<<<< HEAD
        Returns:
            None
=======
        :return: None

        Args:

        Returns:

>>>>>>> bb561ffc
        """
        if sys.platform == 'darwin':  # MacOS check
            warning_text = ("Silero models are not supported on MacOS. "
                            "To make it work, we've changed torch engine to `qnnpack`. Use this with caution.")
            warnings.warn(warning_text, category=UserWarning)
            torch.backends.quantized.engine = 'qnnpack'
        if self._grammar_model is None and self._apply_te is None:
            self._grammar_model, _, _, _, self._apply_te = torch.hub.load(repo_or_dir='snakers4/silero-models',
                                                                          model='silero_te')

    def enhance(self, text: str) -> str:
        """Улучшение текста (исправление грамматических ошибок и т.д.)

        Args:
          text: Текст, который нужно улучшить
<<<<<<< HEAD

        Returns:
          Улучшенный текст
        """
        Улучшение текста (исправление грамматических ошибок и т.д.)
        :param text: Текст, который нужно улучшить
        :return: Улучшенный текст
=======
          text: str: 

        Returns:
          Улучшенный текст

>>>>>>> bb561ffc
        """
        return self._apply_te(text.lower(), lan='ru')<|MERGE_RESOLUTION|>--- conflicted
+++ resolved
@@ -16,12 +16,6 @@
 
 
 class TextRecognizer(BaseRecognizer):
-<<<<<<< HEAD
-=======
-    def __init__(self, *args, **kwargs):
-        super().__init__(*args, **kwargs)
-
->>>>>>> bb561ffc
     def _get_torch_scores(
             self,
             text: Union[str, List[str]],
@@ -60,10 +54,6 @@
 
         Args:
           text(str): текст для анализа
-<<<<<<< HEAD
-=======
-          text: str: 
->>>>>>> bb561ffc
 
         Returns:
             результат распознования
@@ -123,17 +113,8 @@
 
     def _load_model(self) -> None:
         """Загрузка модели. Если она уже загружена, то ничего не произойдет
-<<<<<<< HEAD
         Returns:
             None
-=======
-        :return: None
-
-        Args:
-
-        Returns:
-
->>>>>>> bb561ffc
         """
         if sys.platform == 'darwin':  # MacOS check
             warning_text = ("Silero models are not supported on MacOS. "
@@ -149,20 +130,8 @@
 
         Args:
           text: Текст, который нужно улучшить
-<<<<<<< HEAD
 
         Returns:
           Улучшенный текст
         """
-        Улучшение текста (исправление грамматических ошибок и т.д.)
-        :param text: Текст, который нужно улучшить
-        :return: Улучшенный текст
-=======
-          text: str: 
-
-        Returns:
-          Улучшенный текст
-
->>>>>>> bb561ffc
-        """
         return self._apply_te(text.lower(), lan='ru')