"""
Custom classes for aniemore
"""
import torch
import gc
from contextlib import contextmanager
from typing import ClassVar, ContextManager, Any, List, Union, NamedTuple, Dict, Type

import transformers
from transformers import (
    AutoConfig,
    AutoTokenizer,
    AutoFeatureExtractor,
    BertForSequenceClassification,
    PreTrainedModel
)

from aniemore.models import Model

RecognizerOutputOne: Type[Dict[str, float]] = dict


class RecognizerOutputTuple(NamedTuple):
    """Структура для хранения результатов распознавания"""
    key: str
    output: RecognizerOutputOne


RecognizerOutputMany: Type[Dict[str, RecognizerOutputOne]] = dict


class BaseRecognizer:
    # all examples of this class will be saved in this list
    CLASS_HANDLERS: ClassVar[List[Any]] = []

    def __init__(self, model: Model = None, device: str = 'cpu', setup_on_init: bool = True) -> None:
        """
        Инициализируем класс

        Args:
<<<<<<< HEAD
         model(aniemore.models.Model): название модели из `aniemore.custom.classes`
         device(str): 'cpu' or 'cuda' or 'cuda:<number>'
         setup_on_init(bool): если True, то сразу загружаем модель и токенайзер в память
=======
         model_name: название модели из `aniemore.custom.classes`
         device: 'cpu' or 'cuda' or 'cuda:<number>'
         setup_on_init: если True, то сразу загружаем модель и токенайзер в память
         args: аргументы для инициализации класса
         kwargs: аргументы для инициализации класса
>>>>>>> bb561ffc

        Examples:
         >>> from aniemore.models import HuggingFaceModel
         >>> from aniemore.recognizers.text import TextRecognizer
         >>> tr = TextRecognizer(HuggingFaceModel.Text.Bert_Tiny, device='cuda:0')
         >>> tr.recognize('Как же я люблю природу, она прекрасна!!)))')
        """
        self._model: Any = None
<<<<<<< HEAD
        self._device: Union[str, None] = None
        self.config: AutoConfig = None
=======
>>>>>>> bb561ffc
        self._device: str = None
        self.config: AutoConfig = None
        self.model_cls: Type[PreTrainedModel] = None
        self.model_url: Union[str, None] = None

        self.model = model
        self.device = device
        self._add_to_class_handlers()
        if setup_on_init:
            self._setup_variables()

    def _setup_variables(self) -> None:
        """Загружаем модель и экстрактор признаков в память
        """
        # this is only for audio models
        if self.model_cls is BertForSequenceClassification:
            self.tokenizer = AutoTokenizer.from_pretrained(self.model_url)
        else:
            self.feature_extractor = AutoFeatureExtractor.from_pretrained(self.model_url)

        try:
            self.config = AutoConfig.from_pretrained(self.model_url)
            self._model = self.model_cls.from_pretrained(self.model_url, config=self.config)
        except Exception as exc:  # TODO: needs more precise exception work
            self.config = AutoConfig.from_pretrained(self.model_url, trust_remote_code=True)
            self._model = self.model_cls.from_pretrained(
                self.model_url, trust_remote_code=True, config=self.config
            )
        finally:
            self._model = self._model.to(self.device)

    # add example to the list
    def _add_to_class_handlers(self):
        """Добавляем экземпляр класса в список всех экземпляров этого класса"""
        self.CLASS_HANDLERS.append(self)

    # remove example from the list
    def _remove_from_class_handlers(self):
        """Удаляем экземпляр класса из списка всех экземпляров этого класса"""
        if self in self.CLASS_HANDLERS:
            self.CLASS_HANDLERS.remove(self)

    # get all examples that is not an existing example of this class
    def _get_class_handlers(self):
        """Получаем список всех экземпляров этого класса, кроме текущего"""
        return [handler for handler in self.CLASS_HANDLERS if handler is not self]

    @property
    def device(self) -> str:
        """Возвращаем устройство, на котором будет работать модель"""
        return self._device

    @device.setter
    def device(self, value) -> None:
        """Устанавливаем устройство, на котором будет работать модель

        Args:
          value: возможные значения: 'cpu', 'cuda', 'cuda:<number>'

        Returns:
          None or raises ValueError

        """
        if value != 'cpu':
            if not self.validate_device(value):
                raise ValueError(f"Device must be 'cpu' or 'cuda', 'cuda:<number>' or 'mps', not {value}")
        self._device = value

        # set model to the given device
        if self._model is not None:
            self._model.to(self.device)

            if value != 'cpu' and torch.cuda.is_available():
                torch.cuda.empty_cache()

    @classmethod
    def validate_device(cls, value) -> bool:
        """Валидатор для устройства, на котором будет работать модель

        Args:
          value: возможные значения: 'cpu', 'cuda', 'cuda:<number>'

        Returns:
          True or False

        """
        try:
            torch.device(value)
            return True
        except RuntimeError:  # torch device error
            return False
        # if value != 'cpu':
        #     if re.match(r'^(cuda)(:\d+)?$', value) is None:  # https://regex101.com/r/SGEiYz/2
        #         return False
        # return True

    @property
    def model(self) -> Model:
        """Возвращаем текущую модель, которая будет распозновать данные

        Returns:
            модель, которая загружена в текущий момент
        """
        return Model(model_cls=self.model_cls, model_url=self.model_url)

    @model.setter
    def model(self, model: Model) -> None:
        """Устанавливаем модель, которая будет распозновать данные

        Args:
          model: валидная модель (тип модели смотрите в `aniemore.config.Model`)

        Returns:
          None

        """
        if self.validate_model(model):
            self.model_cls, self.model_url = model
            self._model = self.model_cls.from_pretrained(self.model_url)
        else:
            raise ValueError('Not a valid model provided: %s', model)

    @classmethod
    def validate_model(cls, model: Model) -> bool:
        """
        Валидатор для загружаемой модели
        Args:
          model: модель из `models.py`

        Returns:
         `True` если прошел валидацию, `False` если не прошёл
        """
        return all([
            isinstance(model, Model),
            isinstance(model.model_url, str),
            issubclass(model.model_cls, transformers.PreTrainedModel),
        ])

    # create a context manager that allows this proof of work:
    @contextmanager
    def on_device(
            self,
            device: Union[str, torch.device],
            clear_same_device_cache: bool = True,
            clear_cache_after: bool = True) -> ContextManager:
        """Context manager that allows you to switch the model to the given device

        Args:
          device: cpu' or 'cuda' or 'cuda:<number>'
          clear_same_device_cache: clear cuda cache after switching to the given device
          clear_cache_after: clear cuda cache after switching to the original device

        Returns:
          None

        Examples:
         >>> with model.on_device('cuda'):
         >>>     # do something
        """
        try:
            # get other examples of this class and switch them to cpu device
            for handler in self._get_class_handlers():
                # check if the device is already the same
                if handler.device == device and clear_same_device_cache:
                    # move to cpu
                    handler._model = handler._model.to('cpu')

            # switch this example to the given device
            self._model = self._model.to(device)

            # clear cuda cache
            if clear_same_device_cache and torch.cuda.is_available():
                torch.cuda.empty_cache()

            yield
        finally:
            # switch this example to original device
            self._model = self._model.to(self._device)

            # clear cuda cache
            if clear_cache_after and torch.cuda.is_available():
                torch.cuda.empty_cache()

            # get other examples of this class and switch them to their original device
            for handler in self._get_class_handlers():
                handler._model = handler._model.to(handler.device)

            # do garbage collection
            if clear_cache_after:
                gc.collect()

    @contextmanager
    def with_model(
            self,
            model: Model,
            device: Union[str, torch.device],
            clear_cache_after: bool = True) -> ContextManager:
        """Context manager that allows you to switch the model to the given model

        Args:
          model: model
          device: cpu' or 'cuda' or 'cuda:<number>'
          clear_cache_after: clear cuda cache after switching to the original device

        Returns:
          None

        Examples:
         >>> with vr.with_model(new_model, 'cuda') as new_model:
         >>>     # do something
        """
        new_handler = None

        try:
            # create new example of this class with the given model
            new_handler = self.__class__(model=model, device=device, setup_on_init=True)
            yield new_handler
        finally:
            # delete new example
            del new_handler

            # clear cuda cache
            if clear_cache_after and torch.cuda.is_available():
                torch.cuda.empty_cache()

            # do garbage collection
            if clear_cache_after:
                gc.collect()

    def _get_torch_scores(self, *args, **kwargs) -> torch.Tensor:
        """[PROTECTED METHOD] Получаем тензор с предсказаниями модели

        Args:
          args: аргументы
          kwargs: аргументы

        Returns:
          тензор с предсказаниями модели

        """
        raise NotImplementedError

    def recognize(self, *args, **kwargs) -> Union[RecognizerOutputOne, RecognizerOutputMany]:
        """Получаем предсказания модели

        Args:
          args: аргументы
          kwargs: аргументы

        Returns:
          предсказания модели

        """
        raise NotImplementedError

    def _recognize_one(self, *args, **kwargs) -> RecognizerOutputOne:
        """[PROTECTED METHOD] Получаем предсказания модели для одного объекта

        Args:
          args: аргументы
          kwargs: аргументы

        Returns:
          предсказания модели

        """
        raise NotImplementedError

    def _recognize_many(self, *args, **kwargs) -> RecognizerOutputMany:
        """[PROTECTED METHOD] Получаем предсказания модели для нескольких объектов

        Args:
          args: аргументы
          kwargs: аргументы

        Returns:
          предсказания модели

        """
        raise NotImplementedError

    def _get_many_results(self, items: List[str], scores: torch.Tensor) -> RecognizerOutputMany:
        """[PROTECTED METHOD] Принимает на вход исследуемые объекты и результат от модели,
        и возвращает результат

        Args:
          items: список исследуемых объектов
          scores: выход от функции _get_torch_scores

        Returns:
          dict` с результатами по каждому объекту

        """
        result = []
        for path_, score in zip(items, scores):
            score = {k: v for k, v in zip(self.config.id2label.values(), score.tolist())}
            result.append(RecognizerOutputTuple(path_, RecognizerOutputOne(**score)))
        return RecognizerOutputMany(tuple(result))

    @classmethod
    def _get_single_label(cls, output: Union[RecognizerOutputOne, RecognizerOutputMany]) -> \
            Union[str, dict]:
        """[PROTECTED CLASS METHOD] Получаем метку из предсказаний модели

        Args:
          output: предсказания модели

        Returns:
          метка

        """
        # check if output is dict of [str: float]
        if isinstance(output, dict) and all(isinstance(x, float) for x in output.values()):
            # max score in dict
            return max(output, key=output.get)

        # check if output is dict of [str: dict[str: float]]
        if isinstance(output, dict) and all(isinstance(x, dict) for x in output.values()):
            # max score in list
            return {x: max(output[x], key=output[x].get) for x in output.keys()}

    def __del__(self):
        """
        Деструктор

        :return: None
        """
        self._remove_from_class_handlers()
        if torch.cuda.is_available():
            torch.cuda.empty_cache()<|MERGE_RESOLUTION|>--- conflicted
+++ resolved
@@ -38,17 +38,9 @@
         Инициализируем класс
 
         Args:
-<<<<<<< HEAD
          model(aniemore.models.Model): название модели из `aniemore.custom.classes`
          device(str): 'cpu' or 'cuda' or 'cuda:<number>'
          setup_on_init(bool): если True, то сразу загружаем модель и токенайзер в память
-=======
-         model_name: название модели из `aniemore.custom.classes`
-         device: 'cpu' or 'cuda' or 'cuda:<number>'
-         setup_on_init: если True, то сразу загружаем модель и токенайзер в память
-         args: аргументы для инициализации класса
-         kwargs: аргументы для инициализации класса
->>>>>>> bb561ffc
 
         Examples:
          >>> from aniemore.models import HuggingFaceModel
@@ -57,12 +49,7 @@
          >>> tr.recognize('Как же я люблю природу, она прекрасна!!)))')
         """
         self._model: Any = None
-<<<<<<< HEAD
         self._device: Union[str, None] = None
-        self.config: AutoConfig = None
-=======
->>>>>>> bb561ffc
-        self._device: str = None
         self.config: AutoConfig = None
         self.model_cls: Type[PreTrainedModel] = None
         self.model_url: Union[str, None] = None
