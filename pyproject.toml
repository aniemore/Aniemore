[build-system]
requires = ["poetry-core"]
build-backend = "poetry.core.masonry.api"

[tool.poetry]
name = "aniemore"
version = "1.0.1"
authors = [
    "Ilya Lubenets <lii291001@gmail.com>",
    "Nikita Davidchuk <ar4ikov228@gmail.com>",
    "Artem Amentes <artem@socialcode.ru>",
]
description = "Aniemore (Artem Nikita Ilya EMOtion REcognition) is a library for emotion recognition in voice and text for russian language."
readme = "README.md"
classifiers = [
    "Development Status :: 3 - Alpha",
    "Programming Language :: Python :: 3",
    "License :: OSI Approved :: MIT License",
    "Operating System :: OS Independent",
    "Natural Language :: Russian",
    "Topic :: Scientific/Engineering :: Artificial Intelligence",
    "Topic :: Scientific/Engineering :: Information Analysis",
    "Topic :: Text Processing :: Linguistic",
    "Topic :: Software Development :: Libraries :: Python Modules",
    "Topic :: Multimedia :: Sound/Audio :: Analysis",
    "Topic :: Multimedia :: Sound/Audio :: Speech",
    "Intended Audience :: Developers",
    "Intended Audience :: Science/Research",
]

[tool.poetry.urls]
"Homepage" = "https://github.com/aniemore/Aniemore"
"Bug Tracker" = "https://github.com/aniemore/Aniemore/issues"
"Hugging Face Homepage" = "https://huggingface.co/Aniemore"

[tool.poetry.dependencies]
python = ">=3.8,<3.11"
torch = "^1.13.1"
transformers = "^4.26.1"
torchaudio = "^0.13.1"
numpy = "^1.24.2"
<<<<<<< HEAD
coverage = {version = "^7.1.0", optional = true}
=======
openai-whisper = "^20230124"
datasets = "^2.9.0"
>>>>>>> 8003f7ad

[tool.poetry.dev-dependencies]
pytest = "^7.2.1"

[tool.pytest.ini_options]
pythonpath = [
".", "aniemore",
]
<|MERGE_RESOLUTION|>--- conflicted
+++ resolved
@@ -1,55 +1,52 @@
-[build-system]
-requires = ["poetry-core"]
-build-backend = "poetry.core.masonry.api"
-
-[tool.poetry]
-name = "aniemore"
-version = "1.0.1"
-authors = [
-    "Ilya Lubenets <lii291001@gmail.com>",
-    "Nikita Davidchuk <ar4ikov228@gmail.com>",
-    "Artem Amentes <artem@socialcode.ru>",
-]
-description = "Aniemore (Artem Nikita Ilya EMOtion REcognition) is a library for emotion recognition in voice and text for russian language."
-readme = "README.md"
-classifiers = [
-    "Development Status :: 3 - Alpha",
-    "Programming Language :: Python :: 3",
-    "License :: OSI Approved :: MIT License",
-    "Operating System :: OS Independent",
-    "Natural Language :: Russian",
-    "Topic :: Scientific/Engineering :: Artificial Intelligence",
-    "Topic :: Scientific/Engineering :: Information Analysis",
-    "Topic :: Text Processing :: Linguistic",
-    "Topic :: Software Development :: Libraries :: Python Modules",
-    "Topic :: Multimedia :: Sound/Audio :: Analysis",
-    "Topic :: Multimedia :: Sound/Audio :: Speech",
-    "Intended Audience :: Developers",
-    "Intended Audience :: Science/Research",
-]
-
-[tool.poetry.urls]
-"Homepage" = "https://github.com/aniemore/Aniemore"
-"Bug Tracker" = "https://github.com/aniemore/Aniemore/issues"
-"Hugging Face Homepage" = "https://huggingface.co/Aniemore"
-
-[tool.poetry.dependencies]
-python = ">=3.8,<3.11"
-torch = "^1.13.1"
-transformers = "^4.26.1"
-torchaudio = "^0.13.1"
-numpy = "^1.24.2"
-<<<<<<< HEAD
-coverage = {version = "^7.1.0", optional = true}
-=======
-openai-whisper = "^20230124"
-datasets = "^2.9.0"
->>>>>>> 8003f7ad
-
-[tool.poetry.dev-dependencies]
-pytest = "^7.2.1"
-
-[tool.pytest.ini_options]
-pythonpath = [
-".", "aniemore",
-]
+[build-system]
+requires = ["poetry-core"]
+build-backend = "poetry.core.masonry.api"
+
+[tool.poetry]
+name = "aniemore"
+version = "1.0.1"
+authors = [
+    "Ilya Lubenets <lii291001@gmail.com>",
+    "Nikita Davidchuk <ar4ikov228@gmail.com>",
+    "Artem Amentes <artem@socialcode.ru>",
+]
+description = "Aniemore (Artem Nikita Ilya EMOtion REcognition) is a library for emotion recognition in voice and text for russian language."
+readme = "README.md"
+classifiers = [
+    "Development Status :: 3 - Alpha",
+    "Programming Language :: Python :: 3",
+    "License :: OSI Approved :: MIT License",
+    "Operating System :: OS Independent",
+    "Natural Language :: Russian",
+    "Topic :: Scientific/Engineering :: Artificial Intelligence",
+    "Topic :: Scientific/Engineering :: Information Analysis",
+    "Topic :: Text Processing :: Linguistic",
+    "Topic :: Software Development :: Libraries :: Python Modules",
+    "Topic :: Multimedia :: Sound/Audio :: Analysis",
+    "Topic :: Multimedia :: Sound/Audio :: Speech",
+    "Intended Audience :: Developers",
+    "Intended Audience :: Science/Research",
+]
+
+[tool.poetry.urls]
+"Homepage" = "https://github.com/aniemore/Aniemore"
+"Bug Tracker" = "https://github.com/aniemore/Aniemore/issues"
+"Hugging Face Homepage" = "https://huggingface.co/Aniemore"
+
+[tool.poetry.dependencies]
+python = ">=3.8,<3.11"
+torch = "^1.13.1"
+transformers = "^4.26.1"
+torchaudio = "^0.13.1"
+numpy = "^1.24.2"
+openai-whisper = "^20230124"
+datasets = "^2.9.0"
+coverage = {version = "^7.1.0", optional = true}
+
+[tool.poetry.dev-dependencies]
+pytest = "^7.2.1"
+
+[tool.pytest.ini_options]
+pythonpath = [
+".", "aniemore",
+]